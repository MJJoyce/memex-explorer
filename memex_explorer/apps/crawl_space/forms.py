--- conflicted
+++ resolved
@@ -48,12 +48,9 @@
                   'crawl_model', 'seeds_list']
         widgets = {'crawl_model': Select}
 
-<<<<<<< HEAD
-=======
 
 class CrawlSettingsForm(CrispyModelForm):
 
->>>>>>> 504db77a
     def __init__(self, *args, **kwargs):
         super(CrawlSettingsForm, self).__init__(*args, **kwargs)
         self.set_layout()
