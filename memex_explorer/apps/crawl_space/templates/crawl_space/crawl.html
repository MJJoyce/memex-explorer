{% extends "base/base.html" %}
{% load static %}
{% block title %}Crawl {{ crawl.name }}{% endblock %}


{% block extrahead %}
    <link href="{% static 'base/css/bokeh.min.css' %}" rel="stylesheet">
{% endblock %}
{% block extrafooter %}
    <script src="{% static 'base/js/bokeh.min.js' %}"></script>
    <script src="{% static 'base/js/crawl.js' %}"></script>
{% endblock %}

{% block content %}
{% if scripts %}
    {% for script in scripts %}
        {{ script | safe }}
    {% endfor %}
{% endif %}

{% include "base/sidebar.html" %}

  <!-- Crawl Header -->
<div class='row'>
  <div class="col-sm-offset-3 col-md-offset-2 col-sm-7 col-md-8 main">

  <!-- Crawl Title -->
  <h1>{{ crawl.name }} <small>({{ crawl.crawler }})</small>
    <!-- Crawl Settings -->
    <a href="{% url 'base:crawl_space:crawl_settings' project_slug=project.slug crawl_slug=crawl.slug %}">
      <button id="editButton" title="Edit Project" type="button" class="btn btn-control"
      data-container="body"
      data-toggle="tooltip" data-placement="bottom">
      <i class="fa fa-gears" style="font-size:24px;"></i>
    </button></a>
    </h1>

  <!-- Crawl Status -->
    <h4>Crawl Status: <span id="status">{{ crawl.status }}</span></h4>
  </div>
</div>


<!-- Buttons -->
<div class='row'>
  <div class='col-sm-9 col-sm-offset-3 col-md-10 col-md-offset-2 controls'>
    <!-- Crawl actions (Start, Stop) -->
    <div class='col-xs-4'>
      <button id="playButton" title="Start Crawl" type="button" class="btn btn-control"
        data-container="body"
        {% if crawl.status == "running" %}
            disabled
        {% else %}
            {% if crawl.status == "stopped" and crawl.crawler == "ache" %}
                disabled
            {% endif %}
        {% endif %}
        data-toggle="tooltip" data-placement="bottom">
        <span class="fa fa-play"></span>
      </button>
      <button id="stopButton" title="Stop Crawl" type="button" class="btn btn-control"
        data-container="body"
        {% if crawl.status != "running" %}
        disabled
        {% endif %}
        data-toggle="tooltip" data-placement="bottom">
        <span class="fa fa-stop"></span>
      </button>
    </div>
  </div>
</div>

{% if crawl.crawler == "ache" %}
<div class='row'>
  <div class="col-sm-9 col-sm-offset-3 col-md-10 col-md-offset-2 main">
    {% if divs.0 or divs.1 %}

        {% for div in divs %}
        {% if div %}
        <div class='col-sm-6'>
            {{ div | safe }}
        </div>
        {% endif %}
        {% endfor %}
    {% else %}
        <div class='col-sm-6'>
            <h2>Waiting for plots...</h2>
        </div>
    {% endif %}
  </div>
</div>

<div class='row'>
  <div class="col-sm-9 col-sm-offset-3 col-md-10 col-md-offset-2 main">
    <form method="get">
    <input type="hidden" name="resource" value="seeds" />
      <button id="getSeeds" class="btn btn-default btn-padded center"
        data-container="body" data-toggle="tooltip" data-placement="bottom"
        {% if not divs.0 or not divs.1 %}
          disabled
        {% endif %}
        >
          Download Relevant Pages
        </button>
      </form>
   <!-- 
    {% if crawl.crawler == 'nutch' %}
    <button id="imageDump" type="button" title="Dump crawled images" class="btn btn-default btn-duo center">
      <a>Get Images</a>
    </button>
    {% endif %}
   --> 
  </div>
<<<<<<< HEAD
  {% if crawl.description or crawl.crawler == "ache" %}
=======
</div>
{% endif %}

{% if crawl.description or crawl.crawler == "ache" %}
<div class='row'>
>>>>>>> c8b20aa5
  <div class="col-sm-9 col-sm-offset-3 col-md-10 col-md-offset-2 main">
    {% if crawl.description %}
    <div class="col-sm-6">
        <h3>Description</h3>
        <p>{{ crawl.description }}</p>
    </div>
    {% endif %}
    {% if crawl.crawler == 'ache' %}
    <div class="col-sm-6">
        <h3>Crawl Model</h3>
        <p> {{ crawl.crawl_model }}</p>
    </div>
    {% endif %}
  </div>
</div>
{% endif %}

<div class='row'>
  <div class="col-sm-7 col-sm-offset-3 col-md-7 col-md-offset-2 main">
  <h3>Summary Statistics</h3>
<!--   <div class='row'>
  <div class="col-sm-12 col-md-5">
 -->  <table data-toggle="table">
    <thead>
      <tr>
    {% if crawl.crawler == "ache" %}
        <th>Pages Crawled</th>
        <th>Harvest Rate</th>
    {% else %}
        <th>Pages Crawled</th>
    {% endif %}
      </tr>
    </thead>
    <tbody>
      <tr>
    {% if crawl.crawler == "ache" %}
        <td><span id="stats-pages">{{ crawl.pages_crawled }}</span></td>
        <td><span id="stats-harvest">{{ crawl.harvest_rate }}</span></td>
    {% else %}
        <td><span id="stats-pages">{{ crawl.pages_crawled }}</span></td>
    {% endif %}
      </tr>
    </tbody>
  </table>
<!--   </div>
  </div>
 -->  </div>
</div>
<div class='row'>
  <div class="col-sm-9 col-sm-offset-3 col-md-10 col-md-offset-2 main">
  </div>
</div>
{% endblock content %}<|MERGE_RESOLUTION|>--- conflicted
+++ resolved
@@ -111,15 +111,11 @@
     {% endif %}
    --> 
   </div>
-<<<<<<< HEAD
-  {% if crawl.description or crawl.crawler == "ache" %}
-=======
 </div>
 {% endif %}
 
 {% if crawl.description or crawl.crawler == "ache" %}
 <div class='row'>
->>>>>>> c8b20aa5
   <div class="col-sm-9 col-sm-offset-3 col-md-10 col-md-offset-2 main">
     {% if crawl.description %}
     <div class="col-sm-6">
