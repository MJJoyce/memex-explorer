--- conflicted
+++ resolved
@@ -41,17 +41,10 @@
 )
 
 EXPLORER_APPS = (
-<<<<<<< HEAD
-    'crawl_space'
-)
-
-INSTALLED_APPS += ("apps.%s" % app for app in EXPLORER_APPS)
-=======
     'crawl_space',
 )
 
 INSTALLED_APPS += tuple("apps.%s" % app for app in EXPLORER_APPS)
->>>>>>> 902282d2
 
 MIDDLEWARE_CLASSES = (
     'django.contrib.sessions.middleware.SessionMiddleware',
