"""Base views."""

from django.shortcuts import render
from django.views import generic
from django.views.generic import ListView, TemplateView, DetailView
from django.views.generic.edit import CreateView, UpdateView
from django.contrib.messages.views import SuccessMessageMixin

from base.models import Project
from base.forms import AddProjectForm, ProjectSettingsForm


def project_context_processor(request):
    return {
        'projects': Project.objects.all(),
    }


class IndexView(ListView):
    model = Project
    template_name = "base/index.html"


class AboutView(TemplateView):
    template_name = "base/about.html"
    

class AddProjectView(SuccessMessageMixin, CreateView):
    model = Project
    form_class = AddProjectForm
    template_name = "base/add_project.html"
    success_message = "Project %(name)s was added successfully."

    def get_success_url(self):
        return self.object.get_absolute_url()


class ProjectView(DetailView):
    model = Project
<<<<<<< HEAD
    template_name = "base/project.html"


class ProjectSettingsView(SuccessMessageMixin, UpdateView):

    model = Project
    form_class = ProjectSettingsForm
    success_message = "Project %(name)s was edited successfully."
    template_name_suffix = '_update_form'
=======
    slug_url_kwarg = 'project_slug'
    template_name = "base/project.html"
>>>>>>> 141c047f
<|MERGE_RESOLUTION|>--- conflicted
+++ resolved
@@ -37,7 +37,7 @@
 
 class ProjectView(DetailView):
     model = Project
-<<<<<<< HEAD
+    slug_url_kwarg = 'project_slug'
     template_name = "base/project.html"
 
 
@@ -47,7 +47,3 @@
     form_class = ProjectSettingsForm
     success_message = "Project %(name)s was edited successfully."
     template_name_suffix = '_update_form'
-=======
-    slug_url_kwarg = 'project_slug'
-    template_name = "base/project.html"
->>>>>>> 141c047f
