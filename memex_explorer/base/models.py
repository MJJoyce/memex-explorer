from django.db import models
from django.utils.text import slugify
from django.core.validators import RegexValidator


def alphanumeric_validator():
    return RegexValidator(r'^[a-zA-Z0-9 ]+$',
        'Only numbers, letters, and spaces are allowed.')


class Project(models.Model):
<<<<<<< HEAD
    name = models.CharField(max_length=64, unique=True)
    slug = models.SlugField(max_length=64, unique=True)
=======
    name = models.CharField(max_length=64, unique=True,
        validators=[alphanumeric_validator()])
    slug = models.SlugField(max_length=64)
>>>>>>> 77c4ef56
    description = models.TextField()
    icon = models.CharField(max_length=64)

    def save(self, *args, **kwargs):
        self.slug = slugify(self.name)
        super(Project, self).save(*args, **kwargs)

<<<<<<< HEAD
=======
    def __str__(self):
        return self.name


class DataModel(models.Model):
    name = models.CharField(max_length=64)
    project = models.ForeignKey(Project)

    def __str__(self):
        return self.name


class Crawl(models.Model):
    name = models.CharField(max_length=64)
    slug = models.CharField(max_length=64)
    description = models.TextField()
    crawler = models.CharField(max_length=64)
    status = models.CharField(max_length=64)
    config = models.CharField(max_length=64)
    seeds_list = models.CharField(max_length=64)
    pages_crawled = models.BigIntegerField()
    harvest_rate = models.FloatField()
    project = models.ForeignKey(Project)
    data_model = models.ForeignKey(DataModel)

    def __str__(self):
        return self.name


class DataSource(models.Model):
    name = models.CharField(max_length=64)
    data_uri = models.CharField(max_length=200)
    description = models.TextField()
    project = models.ForeignKey(Project)
    crawl = models.ForeignKey(Crawl)

    def __str__(self):
        return self.name
>>>>>>> 77c4ef56
<|MERGE_RESOLUTION|>--- conflicted
+++ resolved
@@ -9,14 +9,9 @@
 
 
 class Project(models.Model):
-<<<<<<< HEAD
-    name = models.CharField(max_length=64, unique=True)
-    slug = models.SlugField(max_length=64, unique=True)
-=======
     name = models.CharField(max_length=64, unique=True,
         validators=[alphanumeric_validator()])
     slug = models.SlugField(max_length=64)
->>>>>>> 77c4ef56
     description = models.TextField()
     icon = models.CharField(max_length=64)
 
@@ -24,44 +19,6 @@
         self.slug = slugify(self.name)
         super(Project, self).save(*args, **kwargs)
 
-<<<<<<< HEAD
-=======
     def __str__(self):
         return self.name
 
-
-class DataModel(models.Model):
-    name = models.CharField(max_length=64)
-    project = models.ForeignKey(Project)
-
-    def __str__(self):
-        return self.name
-
-
-class Crawl(models.Model):
-    name = models.CharField(max_length=64)
-    slug = models.CharField(max_length=64)
-    description = models.TextField()
-    crawler = models.CharField(max_length=64)
-    status = models.CharField(max_length=64)
-    config = models.CharField(max_length=64)
-    seeds_list = models.CharField(max_length=64)
-    pages_crawled = models.BigIntegerField()
-    harvest_rate = models.FloatField()
-    project = models.ForeignKey(Project)
-    data_model = models.ForeignKey(DataModel)
-
-    def __str__(self):
-        return self.name
-
-
-class DataSource(models.Model):
-    name = models.CharField(max_length=64)
-    data_uri = models.CharField(max_length=200)
-    description = models.TextField()
-    project = models.ForeignKey(Project)
-    crawl = models.ForeignKey(Crawl)
-
-    def __str__(self):
-        return self.name
->>>>>>> 77c4ef56
