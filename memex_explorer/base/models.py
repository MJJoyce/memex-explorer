--- conflicted
+++ resolved
@@ -34,21 +34,13 @@
     slug = models.SlugField(max_length=64, unique=True)
     description = models.TextField()
 
-<<<<<<< HEAD
-    def __str__(self):
-        return self.name
-
-=======
     def get_absolute_url(self):
         return reverse('base:project',
             kwargs=dict(slug=self.slug))
->>>>>>> a1b28645
 
     def save(self, *args, **kwargs):
         self.slug = slugify(self.name)
-        super().save(*args, **kwargs)
+        super(Project, self).save(*args, **kwargs)
 
-
-    def get_absolute_url(self):
-        return reverse('base:project',
-            kwargs=dict(slug=self.slug))+    def __str__(self):
+        return self.name