--- conflicted
+++ resolved
@@ -10,11 +10,8 @@
     - nutch
     - ache=0.1.0
     - django=1.7.3
-<<<<<<< HEAD
     - solr=4.10.2
-=======
     - gunicorn
->>>>>>> 54f8202c
     - pytest
     - pip
     - sphinx
