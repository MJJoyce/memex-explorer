from flask import Flask, render_template
from utils.utils import chunks
<<<<<<< HEAD
from plots import iris, lorenz, rbga, texas, colors, candlestick

plots = [iris, lorenz, rbga]
=======
from plots import brewer, lorenz
>>>>>>> 784bf82b

app = Flask(__name__)

@app.route("/")
def dashboard():
<<<<<<< HEAD
	x = [iris.a, lorenz.a, rbga.a, texas.a, colors.a, candlestick.a]
	y = [iris.b, lorenz.b, rbga.b, texas.b, colors.b, candlestick.b]
	return render_template('dashboard.html', x=x, y=y)
=======
	graphs = [brewer.tag, lorenz.tag]
	return render_template('dashboard.html', graphs=graphs)
>>>>>>> 784bf82b

if __name__ == '__main__':
	app.run(debug=True)<|MERGE_RESOLUTION|>--- conflicted
+++ resolved
@@ -1,25 +1,13 @@
 from flask import Flask, render_template
 from utils.utils import chunks
-<<<<<<< HEAD
-from plots import iris, lorenz, rbga, texas, colors, candlestick
-
-plots = [iris, lorenz, rbga]
-=======
 from plots import brewer, lorenz
->>>>>>> 784bf82b
 
 app = Flask(__name__)
 
 @app.route("/")
 def dashboard():
-<<<<<<< HEAD
-	x = [iris.a, lorenz.a, rbga.a, texas.a, colors.a, candlestick.a]
-	y = [iris.b, lorenz.b, rbga.b, texas.b, colors.b, candlestick.b]
-	return render_template('dashboard.html', x=x, y=y)
-=======
 	graphs = [brewer.tag, lorenz.tag]
 	return render_template('dashboard.html', graphs=graphs)
->>>>>>> 784bf82b
 
 if __name__ == '__main__':
 	app.run(debug=True)