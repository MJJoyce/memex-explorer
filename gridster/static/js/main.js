      var gridster, static_grid;

      $(function(){
        gridster = $(".gridster ul").gridster({
          widget_base_dimensions: [310, 350],
          widget_margins: [5, 5],
<<<<<<< HEAD
=======
          //resize.enabled: true,
>>>>>>> 89b293d7
          //helper: 'clone'
        }).data('gridster');
      });<|MERGE_RESOLUTION|>--- conflicted
+++ resolved
@@ -4,10 +4,7 @@
         gridster = $(".gridster ul").gridster({
           widget_base_dimensions: [310, 350],
           widget_margins: [5, 5],
-<<<<<<< HEAD
-=======
           //resize.enabled: true,
->>>>>>> 89b293d7
           //helper: 'clone'
         }).data('gridster');
       });