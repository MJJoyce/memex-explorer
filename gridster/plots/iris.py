--- conflicted
+++ resolved
@@ -2,11 +2,7 @@
 from bokeh.plotting import *
 from bokeh import embed
 
-<<<<<<< HEAD
-#output_file("iris.html", title="iris.py example", mode='cdn')
-=======
 output_server("iris")
->>>>>>> 784bf82b
 
 colormap = {'setosa': 'red', 'versicolor': 'green', 'virginica': 'blue'}
 
