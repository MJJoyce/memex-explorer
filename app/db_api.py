from . import app, db 
import os
from .config import SEED_FILES, CONFIG_FILES, MODEL_FILES, CRAWLS_PATH
from .models import (Project, Crawl, Dashboard, Image,
                     DataSource, Plot, DataModel, ImageSpace)

MATCHES = app.MATCHES

def get_project(project_name):
    """Return the project identified by `project_name`.
    """
    return Project.query.filter_by(name=project_name).first()


def get_crawl(crawl_name):
    """Return the first crawl under `project_id` that matches `crawl_name`.
    """
    return Crawl.query.filter_by(name=crawl_name).first()


def get_crawls(project_id):
    """Return all crawls that match `project_id`.
    """
    return Crawl.query.filter_by(project_id=project_id)


def get_dashboards(project_id):
    """Return all dashboards that match `project_id`.
    """
    return Dashboard.query.filter_by(project_id=project_id)


def get_models():
    """
    Return all models that match 'project_id'
    """
    return DataModel.query.all()


def get_images():
    """Return all images under `project_id` that match `crawl_name`.
    """
    # TODO change to query by image_space. Requires db changes.
    return Image.query.all()


<<<<<<< HEAD
def get_data_source(project_id, data_source_name):
    """Return the data source under `project_id` that matches `data_source_name`.
    """
    return DataSource.query.filter_by(project_id=project_id, name=data_source_name).first()


def get_plot(plot_name):
    """Return the plot that matches `plot_name`.
    """
    return Plot.query.filter_by(name=plot_name).first()

def get_image(image_space_name, image_name):
    """Return the image that matches `image_id`.
    """
    # TODO query just in that image_space
    return Image.query.filter_by(name=image_name).first()
=======
def get_image(image_name):
    """Return the image that matches `image_id`.
    """
    # TODO query just in that image_space
    return Image.query.filter_by(img_file=image_name).first()

>>>>>>> eecc4095

def get_crawl_model(crawl):
    """Return the page classifier model used by that crawl.
    """
    return DataModel.query.filter_by(id=crawl.data_model_id).first()


def get_image_space(project_id):
    return ImageSpace.query.filter_by(project_id=project_id)


def get_matches(project_id, image_name):
    """Return all images under `project_id` that match metadata on `image_id`.
    """

    img = get_image(image_name)
    return Image.query.filter_by(EXIF_BodySerialNumber=img.EXIF_BodySerialNumber).all()


#def get_images_in_space(project_name, image_space_name):
#     """Return all images under `project_id` that match metadata on `image_id`.
#    """
#    # TODO modify db model so we have a link between image and image_space
#     return


def db_add_crawl(project, form, seed_filename):
    crawl = Crawl(name=form.name.data,
                  description=form.description.data,
                  crawler=form.crawler.data,
                  project_id=project.id,
                  data_model_id=form.data_model.data.id,
                  config = os.path.join(CONFIG_FILES,'config_default'),
                  seeds_list = SEED_FILES + seed_filename)

    db.session.add(crawl)
    db.session.commit()
    return crawl


def db_init_ache(project, crawl):
    key = project.name + '-' + crawl.name
    crawled_data_uri = os.path.join(CRAWLS_PATH, crawl.name, 'data/data_monitor/crawledpages.csv')
    crawled_data = DataSource(name=key + '-crawledpages',
                              data_uri=crawled_data_uri,
                              project_id=project.id)

    relevant_data_uri = os.path.join(CRAWLS_PATH, crawl.name, 'data/data_monitor/relevantpages.csv')
    relevant_data = DataSource(name=key + '-relevantpages',
                               data_uri=relevant_data_uri,
                               project_id=project.id,
                               crawl=crawl)

    frontier_data_uri = os.path.join(CRAWLS_PATH, crawl.name, 'data/data_monitor/frontierpages.csv')
    frontier_data = DataSource(name=key + '-frontierpages',
                               data_uri=frontier_data_uri,
                               project_id=project.id,
                               crawl=crawl)

    harvest_data_uri = os.path.join(CRAWLS_PATH, crawl.name, 'data/data_monitor/harvestinfo.csv')
    harvest_data = DataSource(name=key + '-harvestinfo',
                               data_uri=harvest_data_uri,
                               project_id=project.id,
                               crawl=crawl)

    crawl.data_source.append(crawled_data)
    crawl.data_source.append(relevant_data)
    crawl.data_source.append(frontier_data)
    crawl.data_source.append(harvest_data)

    db.session.add(crawled_data)
    db.session.add(relevant_data)
    db.session.add(frontier_data)
    db.session.add(harvest_data)

    # Add domain plot to db
    domain_plot = Plot(name=key + '-' + 'domain',
                       project_id=project.id,
                       )

    # Add harvest plot to db
    harvest_plot = Plot(name=key + '-' + 'harvest',
                        project_id=project.id,
                        )

    crawled_data.plots.append(domain_plot)
    relevant_data.plots.append(domain_plot)
    frontier_data.plots.append(domain_plot)

    harvest_data.plots.append(harvest_plot)

    db.session.add(domain_plot)
    db.session.add(harvest_plot)
    db.session.commit()


def set_match(source_id, match_id, match):
    if match:
        MATCHES.add((source_id, match_id))

    elif not match:
        MATCHES.remove((source_id, match_id))<|MERGE_RESOLUTION|>--- conflicted
+++ resolved
@@ -44,7 +44,6 @@
     return Image.query.all()
 
 
-<<<<<<< HEAD
 def get_data_source(project_id, data_source_name):
     """Return the data source under `project_id` that matches `data_source_name`.
     """
@@ -60,15 +59,8 @@
     """Return the image that matches `image_id`.
     """
     # TODO query just in that image_space
-    return Image.query.filter_by(name=image_name).first()
-=======
-def get_image(image_name):
-    """Return the image that matches `image_id`.
-    """
-    # TODO query just in that image_space
     return Image.query.filter_by(img_file=image_name).first()
 
->>>>>>> eecc4095
 
 def get_crawl_model(crawl):
     """Return the page classifier model used by that crawl.
