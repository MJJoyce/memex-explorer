--- conflicted
+++ resolved
@@ -1,15 +1,8 @@
-<<<<<<< HEAD
-import pandas as pd
-
 from . import app, db 
-from .models import Project, Crawl, Dashboard, Image
-=======
 from . import db
 import os
 from .config import SEED_FILES, CONFIG_FILES, MODEL_FILES, CRAWLS_PATH
 from .models import Project, Crawl, Dashboard, Image, DataSource, Plot
-
->>>>>>> 40d9b5d7
 
 
 MATCHES = app.MATCHES
@@ -58,7 +51,6 @@
     return Image.query.filter_by(project_id=project_id, EXIF_BodySerialNumber=img.EXIF_BodySerialNumber).all()
 
 
-<<<<<<< HEAD
 def set_match(source_id, match_id, match):
     if match:
         MATCHES.add((source_id, match_id))
@@ -67,10 +59,6 @@
         MATCHES.remove((source_id, match_id))
 
 
-
-
-
-=======
 def db_add_crawl(project, form, seed_filename):
     crawl = Crawl(name=form.name.data,
                   description=form.description.data,
@@ -138,5 +126,4 @@
 
     db.session.add(domain_plot)
     db.session.add(harvest_plot)
-    db.session.commit()
->>>>>>> 40d9b5d7
+    db.session.commit()