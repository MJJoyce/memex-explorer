from . import app, db
import os
from .config import SEED_FILES, CONFIG_FILES, MODEL_FILES, CRAWLS_PATH, IMAGE_SPACE_PATH
from .models import (Project, Crawl, Dashboard, Image,
                     DataSource, Plot, DataModel, ImageSpace)
from webhelpers import text

MATCHES = app.MATCHES

def get_project(project_slug):
    """Return the project identified by `project_slug`.
    """
    return Project.query.filter_by(slug=project_slug).first()


def get_crawl(crawl_slug):
    """Return the first crawl that matches `crawl_name`.
    """
    return Crawl.query.filter_by(slug=crawl_slug).first()


def get_crawls(project_id):
    """Return all crawls that match `project_id`.
    """
    return Crawl.query.filter_by(project_id=project_id)


def get_dashboards(project_id):
    """Return all dashboards that match `project_id`.
    """
    return Dashboard.query.filter_by(project_id=project_id)


def get_models():
    """
    Return all models that match 'project_id'
    """
    return DataModel.query.all()


def get_model(**kwargs):
    if 'name' in kwargs:
        return DataModel.query.filter_by(name=kwargs['name']).first()
    elif 'id' in kwargs:
        return DataModel.query.filter_by(id=kwargs['id']).first()
    else:
        raise Exception("Must supply either a record name or ID.")


def get_images(image_space_slug):
    """Return all images from an image space.
    """
    image_space = ImageSpace.query.filter_by(slug=image_space_slug).first()
    return image_space.images


def get_data_source(project_id, data_source_name):
    """Return the data source under `project_id` that matches `data_source_name`.
    """
    return DataSource.query.filter_by(project_id=project_id, name=data_source_name).first()


def get_plot(plot_name):
    """Return the plot that matches `plot_name`.
    """
    return Plot.query.filter_by(name=plot_name).first()


def get_image_in_image_space(image_space, image_name):
    """Return an image from an image_space that matches `image_name`.
    """
    image= Image.query.filter_by(img_file=image_name).first()
    return image


def get_image(image_name):
    """Return the image that matches `image_name`.
    """
    return Image.query.filter_by(img_file=image_name).first()


def get_crawl_model(crawl):
    """Return the page classifier model used by that crawl.
    """
    return DataModel.query.filter_by(id=crawl.data_model_id).first()


def get_image_space(project_id):
    return ImageSpace.query.filter_by(project_id=project_id)


def get_image_space_from_name(image_space_name):
    """Return the image space that matches `image_space_name`
    """
    return ImageSpace.query.filter_by(name=image_space_name).first()


def get_crawl_image_space(project, crawl):
    """Return the image_space of a crawl. If it doesn't exist, add it to the db.
    """
    image_space = ImageSpace.query.filter_by(name=crawl.slug, project_id=project.id).first()

    if image_space is None:
        image_space = ImageSpace(images_location=os.path.join(IMAGE_SPACE_PATH, crawl.slug),
                                 project_id=project.id,
                                 name=crawl.slug,
                                 slug=crawl.slug,
                                )

        db.session.add(image_space)
        db.session.commit()

    return image_space


def get_matches(project_id, image_name):
    """Return all images under `project_id` that match metadata on `image_id`.
    """
    img = get_image(image_name)
    if img.EXIF_BodySerialNumber is not None:
        return Image.query.filter_by(EXIF_BodySerialNumber=img.EXIF_BodySerialNumber).all()
    else:
        return ()


def db_add_model(name):
    model = DataModel(name=name, filename=MODEL_FILES + name)
    db.session.add(model)
    db.session.commit()


def db_add_crawl(project, form, seed_filename, model=None):
    try:
        data_model = model.id
    except:
        data_model = None

    if form.crawler.data == "nutch":
        # TODO check if "/" is necessary
        seed_list = text.urlify(form.name.data) + "/"
    elif form.crawler.data == "ache":
        seed_list = seed_filename
    else:
        seed_list = "None"

    crawl = Crawl(name=form.name.data,
                  description=form.description.data,
                  crawler=form.crawler.data,
                  project_id=project.id,
                  data_model_id=data_model,
                  config = 'config_default',
                  seeds_list = seed_list,
                  slug=text.urlify(form.name.data))

    db.session.add(crawl)
    db.session.commit()
    return crawl


def db_init_ache(project, crawl):
    key = crawl.name
    crawled_data_uri = os.path.join(crawl.name, 'data_monitor/crawledpages.csv')
    crawled_data = DataSource(name=key + '-crawledpages',
                              data_uri=crawled_data_uri,
                              project_id=project.id)

    relevant_data_uri = os.path.join(crawl.name, 'data_monitor/relevantpages.csv')
    relevant_data = DataSource(name=key + '-relevantpages',
                               data_uri=relevant_data_uri,
                               project_id=project.id)

    frontier_data_uri = os.path.join(crawl.name, 'data_monitor/frontierpages.csv')
    frontier_data = DataSource(name=key + '-frontierpages',
                               data_uri=frontier_data_uri,
                               project_id=project.id)

    harvest_data_uri = os.path.join(crawl.name, 'data_monitor/harvestinfo.csv')
    harvest_data = DataSource(name=key + '-harvest',
                              data_uri=harvest_data_uri,
                              project_id=project.id)

    crawl.data_sources.append(crawled_data)
    crawl.data_sources.append(relevant_data)
    crawl.data_sources.append(frontier_data)
    crawl.data_sources.append(harvest_data)

    db.session.add(crawled_data)
    db.session.add(relevant_data)
    db.session.add(frontier_data)
    db.session.add(harvest_data)

    # Add domain plot to db
    domain_plot = Plot(name=key + '-' + 'domain',
                       project_id=project.id,
                       )

    # Add harvest plot to db
    harvest_plot = Plot(name=key + '-' + 'harvest',
                        project_id=project.id,
                        )

    crawled_data.plots.append(domain_plot)
    relevant_data.plots.append(domain_plot)
    frontier_data.plots.append(domain_plot)

    harvest_data.plots.append(harvest_plot)

    db.session.add(domain_plot)
    db.session.add(harvest_plot)
    db.session.commit()


def db_process_exif(exif_data, img_path, img_file, image_space):
    """ Store the EXIF data from the image in the db"""
<<<<<<< HEAD
    LSVN = getattr(exif_data.get('EXIF LensSerialNumber'), 'values', None)
    MSNF = getattr(exif_data.get('MakerNote SerialNumberFormat'), 'values', None)
    BSN = getattr(exif_data.get('EXIF BodySerialNumber'), 'values', None)
    MISN = getattr(exif_data.get('MakerNote InternalSerialNumber'), 'values', None)
    MSN = getattr(exif_data.get('MakerNote SerialNumber'), 'values', None)
    IBSN = getattr(exif_data.get('Image BodySerialNumber'), 'values', None)

    image = Image(img_dir=img_path,
                  img_file=img_file,
                  EXIF_LensSerialNumber=LSVN,
                  MakerNote_SerialNumberFormat=MSNF,
                  EXIF_BodySerialNumber=BSN,
                  MakerNote_InternalSerialNumber=MISN,
                  MakerNote_SerialNumber=MSN,
                  Image_BodySerialNumber=IBSN,
                  Uploaded=0)

    image_space.images.append(image)
    # Add uploaded image to the database
    db.session.add(image)
    db.session.commit()
=======
    if not Image.query.filter_by(img_file=img_path).first():
        LSVN = getattr(exif_data.get('EXIF LensSerialNumber'), 'values', None)
        MSNF = getattr(exif_data.get('MakerNote SerialNumberFormat'), 'values', None)
        BSN = getattr(exif_data.get('EXIF BodySerialNumber'), 'values', None)
        MISN = getattr(exif_data.get('MakerNote InternalSerialNumber'), 'values', None)
        MSN = getattr(exif_data.get('MakerNote SerialNumber'), 'values', None)
        IBSN = getattr(exif_data.get('Image BodySerialNumber'), 'values', None)

        image = Image(img_file=img_path,
                      EXIF_LensSerialNumber=LSVN,
                      MakerNote_SerialNumberFormat=MSNF,
                      EXIF_BodySerialNumber=BSN,
                      MakerNote_InternalSerialNumber=MISN,
                      MakerNote_SerialNumber=MSN,
                      Image_BodySerialNumber=IBSN,
                      Uploaded=0)
        image_space.images.append(image)
        # Add uploaded image to the database
        db.session.add(image)
        db.session.commit()
>>>>>>> 3e74cd26


def set_match(source_id, match_id, match):
    if match:
        MATCHES.add((source_id, match_id))

    elif not match:
        MATCHES.remove((source_id, match_id))


def get_uploaded_image_names():
    upload_dir = app.config['UPLOAD_DIR']
    ret_list = os.listdir(upload_dir)
    return ret_list<|MERGE_RESOLUTION|>--- conflicted
+++ resolved
@@ -212,29 +212,6 @@
 
 def db_process_exif(exif_data, img_path, img_file, image_space):
     """ Store the EXIF data from the image in the db"""
-<<<<<<< HEAD
-    LSVN = getattr(exif_data.get('EXIF LensSerialNumber'), 'values', None)
-    MSNF = getattr(exif_data.get('MakerNote SerialNumberFormat'), 'values', None)
-    BSN = getattr(exif_data.get('EXIF BodySerialNumber'), 'values', None)
-    MISN = getattr(exif_data.get('MakerNote InternalSerialNumber'), 'values', None)
-    MSN = getattr(exif_data.get('MakerNote SerialNumber'), 'values', None)
-    IBSN = getattr(exif_data.get('Image BodySerialNumber'), 'values', None)
-
-    image = Image(img_dir=img_path,
-                  img_file=img_file,
-                  EXIF_LensSerialNumber=LSVN,
-                  MakerNote_SerialNumberFormat=MSNF,
-                  EXIF_BodySerialNumber=BSN,
-                  MakerNote_InternalSerialNumber=MISN,
-                  MakerNote_SerialNumber=MSN,
-                  Image_BodySerialNumber=IBSN,
-                  Uploaded=0)
-
-    image_space.images.append(image)
-    # Add uploaded image to the database
-    db.session.add(image)
-    db.session.commit()
-=======
     if not Image.query.filter_by(img_file=img_path).first():
         LSVN = getattr(exif_data.get('EXIF LensSerialNumber'), 'values', None)
         MSNF = getattr(exif_data.get('MakerNote SerialNumberFormat'), 'values', None)
@@ -243,7 +220,8 @@
         MSN = getattr(exif_data.get('MakerNote SerialNumber'), 'values', None)
         IBSN = getattr(exif_data.get('Image BodySerialNumber'), 'values', None)
 
-        image = Image(img_file=img_path,
+        image = Image(img_dir=img_path,
+                      img_file=img_file,
                       EXIF_LensSerialNumber=LSVN,
                       MakerNote_SerialNumberFormat=MSNF,
                       EXIF_BodySerialNumber=BSN,
@@ -251,11 +229,11 @@
                       MakerNote_SerialNumber=MSN,
                       Image_BodySerialNumber=IBSN,
                       Uploaded=0)
+
         image_space.images.append(image)
         # Add uploaded image to the database
         db.session.add(image)
         db.session.commit()
->>>>>>> 3e74cd26
 
 
 def set_match(source_id, match_id, match):
