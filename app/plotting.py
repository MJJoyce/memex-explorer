--- conflicted
+++ resolved
@@ -4,21 +4,6 @@
 from .viz.harvest import Harvest
 from .viz.termite import Termite    
 from .models import DataSource
-<<<<<<< HEAD
-
-def plot_builder(crawl, plot):
-
-    if plot.plot == 'domain_by_relevance':
-        data = DataSource.query.filter_by(crawl_id=crawl.id)
-        crawled_uri = data.filter_by(name='crawledpages').first().data_uri
-        relevant_uri = data.filter_by(name='relevantpages').first().data_uri
-        frontier_uri = data.filter_by(name='frontierpages').first().data_uri
-        d = Domain(crawled=crawled_uri, relevant=relevant_uri, frontier=frontier_uri)
-        script, div = d.create_plot_relevant()        
-
-    if plot.plot == 'domain_by_crawled':
-        data = DataSource.query.filter_by(crawl_id=crawl.id)
-=======
 
 PLOT_NAMES = ('Domain Relevance',
               'Domain Crawled',
@@ -37,27 +22,15 @@
 
 def plot_builder(crawl, plot):
 
+    assert plot.plot in PLOT_TYPES, 'Unrecognized plot type.'
     data = MonitorData.query.filter_by(crawl_id=crawl.id)
 
     if "domain" in plot.plot:
->>>>>>> 4d130552
         crawled_uri = data.filter_by(name='crawledpages').first().data_uri
         relevant_uri = data.filter_by(name='relevantpages').first().data_uri
         frontier_uri = data.filter_by(name='frontierpages').first().data_uri
         d = Domain(crawled=crawled_uri, relevant=relevant_uri, frontier=frontier_uri)
 
-<<<<<<< HEAD
-    if plot.plot == 'domain_by_frontier':
-        data = DataSource.query.filter_by(crawl_id=crawl.id)
-        crawled_uri = data.filter_by(name='crawledpages').first().data_uri
-        relevant_uri = data.filter_by(name='relevantpages').first().data_uri
-        frontier_uri = data.filter_by(name='frontierpages').first().data_uri
-        d = Domain(crawled=crawled_uri, relevant=relevant_uri, frontier=frontier_uri)
-        script, div = d.create_plot_frontier()
-
-    if plot.plot == 'harvest':
-        data = DataSource.query.filter_by(crawl_id=crawl.id)
-=======
         if plot.plot == 'domain_by_relevance':
             script, div = d.create_plot_relevant()        
 
@@ -68,25 +41,16 @@
             script, div = d.create_plot_frontier()
 
     if plot.plot == 'harvest':
->>>>>>> 4d130552
         harvest = data.filter_by(name='harvest').first().data_uri
         d = Harvest(harvest)
         script, div = d.create_plot_harvest()
 
     if plot.plot == 'harvest_rate':
-<<<<<<< HEAD
-        data = DataSource.query.filter_by(crawl_id=crawl.id)
-=======
->>>>>>> 4d130552
         harvest = data.filter_by(name='harvest').first().data_uri
         d = Harvest(harvest)
         script, div = d.create_plot_harvest_rate()
 
     if plot.name == 'termite':
-<<<<<<< HEAD
-        data = DataSource.query.filter_by(crawl_id=crawl.id)
-=======
->>>>>>> 4d130552
         termite = data.filter_by(name='termite').first().data_uri
         t =  Termite(termite)
         script, div = t.create_plot()
