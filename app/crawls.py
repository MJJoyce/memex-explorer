#  IMPORTS
# =========

# Standard Library
# ----------------

import os
from subprocess import Popen, PIPE
import shlex
from datetime import datetime

from abc import ABCMeta, abstractmethod, abstractproperty

# Local Imports
# -------------

from .config import SEED_FILES, MODEL_FILES, CONFIG_FILES, CRAWLS_PATH, LANG_DETECT_PATH, IMAGE_SPACE_PATH
from .db_api import get_data_source, get_model
from .utils import make_dir, make_dirs, run_proc


#  EXCEPTIONS
# ============

class CrawlException(Exception):
    pass

class NutchException(CrawlException):
    pass

class AcheException(CrawlException):
    pass


#  CLASSES
# ==========

class Crawl(object):
    """Abstract base class for crawls. This class encapsulates a few basic attributes:

        start_time (datetime.datetime)
        stop_time (datetime.datetime): (`None` if not yet stopped.)

        proc (int): Process ID of the crawl instance.

    @property
        duration (datetime.timedelta): The time elapsed
            between `start_time` and `stop_time` (if stopped) else
            between `start_time` and `datetime.now()`.


    Classes that inherit from `Crawl` are expected to implement the following:

    
    """

    __metaclass__ = ABCMeta

    def __init__(self, crawl):
        """Initialize common crawl attributes."""

        self.crawl_name = crawl.name
        self.project_id = crawl.project_id
        self.status = "Starting"

        # Handle to crawl process
        self.proc = None


    @property
    def duration(self):
        if self.stop_time:
            delta = self.stop_time - self.start_time
        else:
            delta = datetime.now() - self.start_time
        return delta.total_seconds()


    @abstractmethod
    def statistics(self):
        return


    def get_status(self):
        self.proc.poll()
        if self.proc is None:
            self.status = "No process exists"
        elif self.proc.returncode is None:
            self.status = "Running crawl"
        elif self.proc.returncode < 0:
            self.status = "Crawl process was terminated by signal %s" % self.proc.returncode
        else:
            self.status = "Crawl process ended"
        return self.status

    def stop(self):
        if self.proc is not None:
            print("Killing %s" % str(self.proc.pid))
            self.proc.kill()
            self.stop_time = datetime.now()


class AcheCrawl(Crawl):

    def __init__(self, crawl):
        self.crawl = crawl
        self.config = os.path.join(CONFIG_FILES, crawl.config)
        self.seeds_file = os.path.join(SEED_FILES, crawl.seeds_list)
        model = get_model(id=crawl.data_model_id)
        self.model_dir = os.path.join(MODEL_FILES, str(model.id))
        self.crawl_dir = os.path.join(CRAWLS_PATH, str(crawl.id))
        super(AcheCrawl, self).__init__(crawl)

    def start(self):
        with open(os.path.join(self.crawl_dir, 'stdout.txt'), 'w') as stdout:
            with open(os.path.join(self.crawl_dir,'stderr.txt'), 'w') as stderr:
                self.proc = run_proc("ache startCrawl {} {} {} {} {}".format(
                                 self.crawl_dir, self.config, self.seeds_file,
                                 self.model_dir, LANG_DETECT_PATH),
                            stdout=stdout, stderr=stderr)
        return self.proc.pid

    def statistics(self):
        harvest_source = get_data_source(self.crawl, "harvest")
        harvest_path = os.path.join(self.crawl_dir, harvest_source.data_uri)
        proc = run_proc("tail -n 1 %s" % harvest_path)
        stdout, stderr = proc.communicate()
        if stderr:
            raise AcheException(stderr)

        ret = {}
        ret['nutch'] = False
        relevant, crawled = tuple(stdout.split('\t')[:2])
        ret['harvest_rate'] = "%.2f" % (float(relevant) / float(crawled))
        ret['num_crawled'] = crawled

        return ret

class NutchCrawl(Crawl):

    def __init__(self, crawl):
        self.crawl = crawl
        self.seed_dir =  os.path.join(SEED_FILES, crawl.seeds_list)
<<<<<<< HEAD
        self.crawl_dir = os.path.join(CRAWLS_PATH, crawl.directory)
        self.img_dir = os.path.join(IMAGE_SPACE_PATH, crawl.directory, 'images')
=======
        self.crawl_dir = os.path.join(CRAWLS_PATH, str(crawl.id))
        #TODO Switch from `1` to parameter.
        self.number_of_rounds = num_rounds
>>>>>>> 5ba8b004
        super(NutchCrawl, self).__init__(crawl)

    def start(self):
        print 10
        make_dir(self.crawl_dir)
        print 20
        self.proc = run_proc(
            "python app/repeat.py --crawl_id {} --seed_dir {} --crawl_dir {}".format(
                           self.crawl.id, self.seed_dir, self.crawl_dir))

        if self.proc.stderr:
            raise NutchException(self.proc.stderr.readlines())

        return self.proc.pid

    def dump_images(self, image_space):
        self.img_dir = os.path.join(IMAGE_SPACE_PATH, str(image_space.id), 'images')
        make_dirs(self.img_dir)
        img_dump_proc = run_proc(
            "nutch dump -outputDir {} -segment {} -mimetype image/jpeg image/png".format(
                            self.img_dir, os.path.join(self.crawl_dir, 'segments')),
                        stdout=PIPE, stderr=PIPE)

        stdout, stderr = img_dump_proc.communicate()
        if stderr:
            raise NutchException(stderr)

        return "Dumping images"

    def statistics(self):
        crawl_db_dir = os.path.join(self.crawl_dir, 'crawldb')
        proc_str = "nutch readdb {} -stats".format(crawl_db_dir)
        stats_proc = run_proc(proc_str)
                                              
        stdout, stderr = stats_proc.communicate()
        if stderr:
            raise NutchException(stderr)

        ret = {}

        for line in stdout.split('\n'):
            if 'db_fetched' in line:
                ret['num_crawled'] = int(line.split('\t')[-1])

        # ret['duration'] = self.duration
        ret['nutch'] = True

        return ret<|MERGE_RESOLUTION|>--- conflicted
+++ resolved
@@ -138,17 +138,13 @@
 
 class NutchCrawl(Crawl):
 
-    def __init__(self, crawl):
+    def __init__(self, crawl, num_rounds):
         self.crawl = crawl
         self.seed_dir =  os.path.join(SEED_FILES, crawl.seeds_list)
-<<<<<<< HEAD
-        self.crawl_dir = os.path.join(CRAWLS_PATH, crawl.directory)
-        self.img_dir = os.path.join(IMAGE_SPACE_PATH, crawl.directory, 'images')
-=======
         self.crawl_dir = os.path.join(CRAWLS_PATH, str(crawl.id))
         #TODO Switch from `1` to parameter.
         self.number_of_rounds = num_rounds
->>>>>>> 5ba8b004
+
         super(NutchCrawl, self).__init__(crawl)
 
     def start(self):
