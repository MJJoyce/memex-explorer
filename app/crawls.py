#  IMPORTS
# =========

# Standard Library
# ----------------

import os
from subprocess import Popen, PIPE
import shlex
from datetime import datetime

from abc import ABCMeta, abstractmethod, abstractproperty

import thread
import threading
import time

# Local Imports
# -------------

from .config import SEED_FILES, MODEL_FILES, CONFIG_FILES, CRAWLS_PATH, LANG_DETECT_PATH, IMAGE_SPACE_PATH
from .db_api import get_data_source, get_model, set_crawl_status
from .utils import make_dir, make_dirs, run_proc


#  EXCEPTIONS
# ============

class CrawlException(Exception):
    pass

class NutchException(CrawlException):
    pass

class AcheException(CrawlException):
    pass


#  CLASSES
# ==========

class Crawl(object):
    """Abstract base class for crawls. This class encapsulates a few basic attributes:

        start_time (datetime.datetime)
        stop_time (datetime.datetime): (`None` if not yet stopped.)

        proc (int): Process ID of the crawl instance.

    @property
        duration (datetime.timedelta): The time elapsed
            between `start_time` and `stop_time` (if stopped) else
            between `start_time` and `datetime.now()`.


    Classes that inherit from `Crawl` are expected to implement the following:

    
    """

    __metaclass__ = ABCMeta

    def __init__(self, crawl):
        """Initialize common crawl attributes."""

        self.crawl_name = crawl.name
        self.project_id = crawl.project_id

        # Handle to crawl process
        self.proc = None


    @property
    def duration(self):
        if self.stop_time:
            delta = self.stop_time - self.start_time
        else:
            delta = datetime.now() - self.start_time
        return delta.total_seconds()


class AcheCrawl(Crawl):

    def __init__(self, crawl):
        self.crawl = crawl
        self.config = os.path.join(CONFIG_FILES, crawl.config)
        self.seeds_file = os.path.join(SEED_FILES, crawl.seeds_list)
        model = get_model(id=crawl.data_model_id)
        self.model_dir = os.path.join(MODEL_FILES, str(model.id))
        self.crawl_dir = os.path.join(CRAWLS_PATH, str(crawl.id))
        self.status = crawl.status
        super(AcheCrawl, self).__init__(crawl)

    def start(self):
        with open(os.path.join(self.crawl_dir, 'stdout.txt'), 'w') as stdout:
            with open(os.path.join(self.crawl_dir,'stderr.txt'), 'w') as stderr:
                self.proc = run_proc("ache startCrawl {} {} {} {} {}".format(
                                 self.crawl_dir, self.config, self.seeds_file,
                                 self.model_dir, LANG_DETECT_PATH),
                            stdout=stdout, stderr=stderr)
        return self.proc.pid

    def stop(self):
        if self.proc is not None:
            print("Killing %s" % str(self.proc.pid))
            self.proc.kill()
            self.stop_time = datetime.now()


    def statistics(self):
        harvest_source = get_data_source(self.crawl, "harvest")
        harvest_path = os.path.join(self.crawl_dir, harvest_source.data_uri)
        proc = run_proc("tail -n 1 %s" % harvest_path)
        stdout, stderr = proc.communicate()
        if stderr:
            raise AcheException(stderr)

        ret = {}
        ret['nutch'] = False
        relevant, crawled = tuple(stdout.split('\t')[:2])
        ret['harvest_rate'] = "%.2f" % (float(relevant) / float(crawled))
        ret['num_crawled'] = crawled

        return ret

    def get_status(self):
        if self.proc is None:
            pass
        else:
            self.proc.poll()
            if self.proc is None:
                self.status = "No process exists"
            elif self.proc.returncode is None:
                self.status = "Crawl running"
            elif self.proc.returncode < 0:
                self.status = "Crawl was stopped"
            else:
                self.status = "Crawl not running"
        return self.status


class NutchCrawl(Crawl):

    def __init__(self, crawl, num_rounds=1):
        self.crawl = crawl
        self.seed_dir =  os.path.join(SEED_FILES, crawl.seeds_list)
        self.crawl_dir = os.path.join(CRAWLS_PATH, str(crawl.id))
        self.number_of_rounds = num_rounds
        self.status = crawl.status
        super(NutchCrawl, self).__init__(crawl)

    def start(self):
        if os.path.exists(os.path.join(self.crawl_dir, 'stop_flag')):
            stop_file = os.path.join(self.crawl_dir, "stop_flag")
            remove_stop_flag = Popen(['rm', stop_file]).wait()
        self.proc = Popen(['crawl', self.seed_dir, self.crawl_dir, str(self.number_of_rounds)])
        self.status = set_crawl_status(self.crawl.id, "Crawl has previously ran")
        return self.proc.pid

    def stop(self):
        file = os.path.join(self.crawl_dir, "stop_flag")
        write_stop_flag = run_proc("touch %s" % file)
        return write_stop_flag

    def dump_images(self, image_space):
        self.img_dir = os.path.join(IMAGE_SPACE_PATH, str(image_space.id), 'images')
        make_dirs(self.img_dir)
        img_dump_proc = run_proc(
            "nutch dump -outputDir {} -segment {} -mimetype image/jpeg image/png".format(
                            self.img_dir, os.path.join(self.crawl_dir, 'segments')),
                        stdout=PIPE, stderr=PIPE)

        stdout, stderr = img_dump_proc.communicate()
        if stderr:
            raise NutchException(stderr)

        return "Dumping images"

    def get_status(self):
        if self.proc is None:
            pass
        else:
            self.proc.poll()
            if self.proc is None:
                self.status = "No process exists"
            elif self.proc.returncode is None:
                self.status = "Crawl running"
            elif self.proc.returncode < 0:
                self.status = "Crawl was stopped"
            elif self.status == "Crawl not running" and self.keep_going():
                self.start()
                self.status = "Crawl running"
            else:
                self.status = "Crawl not running"
        return self.status

    def statistics(self):
<<<<<<< HEAD
        crawl_db_dir = os.path.join( self.crawl_dir, 'crawldb')
=======
        crawl_db_dir = os.path.join(self.crawl_dir, 'crawldb')
        if not os.path.exists(crawl_db_dir):
            ret = {}
            ret['num_crawled'] = 0
            ret['nutch'] = True
            return ret

>>>>>>> df3deb1b
        proc_str = "nutch readdb {} -stats".format(crawl_db_dir)
        stats_proc = run_proc(proc_str)
                                              
        stdout, stderr = stats_proc.communicate()
        if stderr:
            raise NutchException(stderr)

        ret = {}

        for line in stdout.split('\n'):
            if 'db_fetched' in line:
                ret['num_crawled'] = int(line.split('\t')[-1])

        # ret['duration'] = self.duration
        ret['nutch'] = True

        return ret

    def keep_going(self):
        if os.path.exists(os.path.join(self.crawl_dir, 'stop_flag')):
            return False
        else:
            return True<|MERGE_RESOLUTION|>--- conflicted
+++ resolved
@@ -195,9 +195,6 @@
         return self.status
 
     def statistics(self):
-<<<<<<< HEAD
-        crawl_db_dir = os.path.join( self.crawl_dir, 'crawldb')
-=======
         crawl_db_dir = os.path.join(self.crawl_dir, 'crawldb')
         if not os.path.exists(crawl_db_dir):
             ret = {}
@@ -205,7 +202,6 @@
             ret['nutch'] = True
             return ret
 
->>>>>>> df3deb1b
         proc_str = "nutch readdb {} -stats".format(crawl_db_dir)
         stats_proc = run_proc(proc_str)
                                               
