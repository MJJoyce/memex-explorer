from flask import Flask
from flask.ext.sqlalchemy import SQLAlchemy
from flask.ext.mail import Mail

app = Flask(__name__)
app.config.from_pyfile('config.py')
app.secret_key = 'some_secret'

db = SQLAlchemy(app)
<<<<<<< HEAD

app.config.from_pyfile('config.py')
=======
>>>>>>> 4d130552
mail = Mail(app)

from app import views, models<|MERGE_RESOLUTION|>--- conflicted
+++ resolved
@@ -7,11 +7,6 @@
 app.secret_key = 'some_secret'
 
 db = SQLAlchemy(app)
-<<<<<<< HEAD
-
-app.config.from_pyfile('config.py')
-=======
->>>>>>> 4d130552
 mail = Mail(app)
 
 from app import views, models