--- conflicted
+++ resolved
@@ -29,20 +29,6 @@
         {% endfor %}
      </div>
 
-<<<<<<< HEAD
-     <!-- Issue -->
-     <div class="form-group">
-          <label class="col-sm-2 control-label">Issue</label>
-          <div class="col-sm-10">
-             {{form.issue(class_="form-control")}}
-          </div>
-            {% for error in form.errors.issue %}
-            <span style="color: red;">[{{error}}]</span>
-            {% endfor %}
-     </div>
-
-=======
->>>>>>> 06ec5396
      <!-- Description -->
      <div class="form-group">
         <label for="description "class="col-sm-2 control-label">Description</label>
