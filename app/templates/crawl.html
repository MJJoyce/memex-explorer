--- conflicted
+++ resolved
@@ -127,20 +127,6 @@
 
   </div>
 
-<<<<<<< HEAD
-  <div class='row'>
-    <div class="col-sm-9 col-sm-offset-3 col-md-10 col-md-offset-2 main">
-      <h3>Description</h3>
-      <p>The muchtreasured and intricately embroidered ancient Irish facecloth attributed to Solomon of Droma and Manus Tomaltach og MacDonogh, authors of the Book of Ballymote, was then carefully produced and called forth prolonged admiration. No need to dwell on the legendary beauty of the cornerpieces, the acme of art, wherein one can distinctly discern each of the four evangelists in turn presenting to each of the four masters his evangelical symbol, a bogoak sceptre, a North American puma (a far nobler king of beasts than the British article, be it said in passing), a Kerry calf and a golden eagle from Carrantuohill.</p>
-
-      <h3>Summary Statistics</h3>
-      <p>...</p>
-      <h3>Crawl Settings</h3>
-      <p>...</p>
-      <h3>Crawl Index</h3>
-      <p>...</p>
-    </div>
-=======
 <div class='row'>
   <div class="col-sm-9 col-sm-offset-3 col-md-10 col-md-offset-2 main">
         <button id="stats" type="button" title="Get crawl stats" class="btn btn-default btn-duo center">
@@ -151,9 +137,18 @@
            Images
         </button>
 
-    <p>Stats: <span id="stats-data"></span></p>
+      <h3>Description</h3>
+      <p>The muchtreasured and intricately embroidered ancient Irish facecloth attributed to Solomon of Droma and Manus Tomaltach og MacDonogh, authors of the Book of Ballymote, was then carefully produced and called forth prolonged admiration. No need to dwell on the legendary beauty of the cornerpieces, the acme of art, wherein one can distinctly discern each of the four evangelists in turn presenting to each of the four masters his evangelical symbol, a bogoak sceptre, a North American puma (a far nobler king of beasts than the British article, be it said in passing), a Kerry calf and a golden eagle from Carrantuohill.</p>
 
->>>>>>> fd341c33
+      <h3>Summary Statistics</h3>
+      <p><span id="stats-data"></span></p>
+      <h3>Crawl Settings</h3>
+      <p>...</p>
+      <h3>Crawl Index</h3>
+      <p>...</p>
+    </div>
+
+
   </div>
 </div>
 </div>
