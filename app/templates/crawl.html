--- conflicted
+++ resolved
@@ -10,18 +10,9 @@
 <script>
 $( document ).ready(function() {
 
-<<<<<<< HEAD
     $('#reload').on('click', function(){
         location.reload(true);
     });
-
-    function playSuccess() {
-        console.log("Run OK")
-        // TODO disable button?
-        pollStatusNow();
-    }
-=======
->>>>>>> 2feb7d7d
 
     var ME = ME || {};
     ME.polling = true;
