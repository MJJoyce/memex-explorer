from . import db


team_user = db.Table('team_user',
    db.Column('team_id', db.Integer, db.ForeignKey('team.id')),
    db.Column('user_id', db.Integer, db.ForeignKey('user.id'))
)


class Team(db.Model):
    __tablename__ = "team"
    id = db.Column(db.Integer, primary_key=True)
    name = db.Column(db.String(64), unique=True)
    leader_id = db.Column(db.Integer)
    users = db.relationship('User', secondary=team_user, \
        backref=db.backref('team', lazy='dynamic'))


class User(db.Model):
    __tablename__ = "user"
    id = db.Column(db.Integer, primary_key=True)
    username = db.Column(db.String(64), unique=True)
    password = db.Column(db.String(12))
    email = db.Column(db.String(50))


class Project(db.Model):
    __tablename__ = "project"
    id = db.Column(db.Integer, primary_key=True)
    name = db.Column(db.String(64), unique=True)
    description = db.Column(db.Text)
    icon = db.Column(db.String(64))


data_plot = db.Table('data_plot',
    db.Column('data_source_id', db.Integer, db.ForeignKey('data_source.id')),
    db.Column('plot_id', db.Integer, db.ForeignKey('plot.id'))
)


crawl_data = db.Table('crawl_data',
    db.Column('crawl_id', db.Integer, db.ForeignKey('crawl.id')),
    db.Column('data_source_id', db.Integer, db.ForeignKey('data_source.id'))
)


crawl_images = db.Table('crawl_images',
    db.Column('crawl_id', db.Integer, db.ForeignKey('crawl.id')),
    db.Column('image_space_id', db.Integer, db.ForeignKey('image_space.id'))
)


plot_dashboard = db.Table('plot_dashboard',
    db.Column('plot_id', db.Integer, db.ForeignKey('plot.id')),
    db.Column('dashboard_id', db.Integer, db.ForeignKey('dashboard.id'))
)


class Crawl(db.Model):
    __tablename__ = "crawl"
    id = db.Column(db.Integer, primary_key=True)
    name = db.Column(db.String(64))
    description = db.Column(db.Text)
    crawler = db.Column(db.Text)
    config = db.Column(db.Text)
    project_id = db.Column(db.Integer, db.ForeignKey('project.id'))
    data_model_id = db.Column(db.Integer, db.ForeignKey('data_model.id'))
    data_sources = db.relationship('DataSource', secondary=crawl_data, \
        backref=db.backref('crawl', lazy='dynamic'))
    images = db.relationship('ImageSpace', secondary=crawl_images, \
        backref=db.backref('crawl', lazy='dynamic'))

    def __repr__(self):
        return '<Crawl %r>' % (self.name)


class DataModel(db.Model):
    __tablename__ = "data_model"
    id = db.Column(db.Integer, primary_key=True)
    name = db.Column(db.String(64))

    def __repr__(self):
        return '<DataModel %r>' % (self.name)


class DataSource(db.Model):
    __tablename__ = "data_source"
    id = db.Column(db.Integer, primary_key=True)
    name = db.Column(db.String(64))
    data_uri = db.Column(db.String(120))
    description = db.Column(db.Text)
    project_id = db.Column(db.Integer, db.ForeignKey('project.id'))
    plots = db.relationship('Plot', secondary=data_plot, \
        backref=db.backref('data', lazy='dynamic'))

    def __repr__(self):
        return '<DataSource %r>' % (self.name)


class ImageSpace(db.Model):
    __tablename__ = "image_space"
    id = db.Column(db.Integer, primary_key=True)
    images_location = db.Column(db.Text)
    description = db.Column(db.Text)
    project_id = db.Column(db.Integer, db.ForeignKey('project.id'))

    def __repr__(self):
        return '<ImageSpace %r>' % (self.id)


class Image(db.Model):
    __tablename__ = "image"
    __table_args__ = {'extend_existing': True}
    id = db.Column(db.Integer, primary_key=True)
    img_file = db.Column(db.String(140))
    EXIF_LensSerialNumber = db.Column(db.String(140))
    MakerNote_SerialNumberFormat = db.Column(db.String(140))
    EXIF_BodySerialNumber = db.Column(db.String(140))
    MakerNote_InternalSerialNumber = db.Column(db.String(140))
    MakerNote_SerialNumber = db.Column(db.String(140))
    Image_BodySerialNumber = db.Column(db.String(140))
    Uploaded = db.Column(db.Integer)
    project_id = db.Column(db.Integer, db.ForeignKey('project.id'))

    def __unicode__(self):
        return self.img_file


class Plot(db.Model):
    __tablename__ = "plot"
    id = db.Column(db.Integer, primary_key=True)
    name = db.Column(db.String(64))
    description = db.Column(db.Text)
<<<<<<< HEAD
    plot = db.Column(db.String(64))
    project_id = db.Column(db.Integer, db.ForeignKey('project.id'))
=======
    endpoint = db.Column(db.String(64), index=True, unique=True)
    plot = db.Column(db.String(64), index=True)
    source_id = db.Column(db.String(64))
    autoload_tag = db.Column(db.Text)
>>>>>>> 52e89b8b


class Dashboard(db.Model):
    __tablename__ = "dashboard"
    id = db.Column(db.Integer, primary_key=True)
    name = db.Column(db.String(64), unique=True)
    description = db.Column(db.Text)
    project_id = db.Column(db.Integer, db.ForeignKey('project.id'))
    plots = db.relationship('Plot', secondary=plot_dashboard, \
        backref=db.backref('dashboard', lazy='dynamic'))
<|MERGE_RESOLUTION|>--- conflicted
+++ resolved
@@ -131,15 +131,11 @@
     id = db.Column(db.Integer, primary_key=True)
     name = db.Column(db.String(64))
     description = db.Column(db.Text)
-<<<<<<< HEAD
-    plot = db.Column(db.String(64))
-    project_id = db.Column(db.Integer, db.ForeignKey('project.id'))
-=======
     endpoint = db.Column(db.String(64), index=True, unique=True)
     plot = db.Column(db.String(64), index=True)
+    project_id = db.Column(db.Integer, db.ForeignKey('project.id'))
     source_id = db.Column(db.String(64))
     autoload_tag = db.Column(db.Text)
->>>>>>> 52e89b8b
 
 
 class Dashboard(db.Model):
