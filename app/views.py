--- conflicted
+++ resolved
@@ -35,13 +35,8 @@
                     DataModel
 from .db_api import (get_project, get_crawl, get_crawls, get_dashboards, get_data_source,
                      get_images, get_image, get_matches, db_add_crawl, get_plot,
-<<<<<<< HEAD
-                     db_init_ache, get_crawl_model, get_model, get_models, get_image_space, \
-                     db_add_model)
-=======
-                     db_init_ache, get_crawl_model, get_models, db_add_image_space_from_crawl,
-                     db_process_exif, get_image_space)
->>>>>>> e645ba18
+                     db_init_ache, get_crawl_model, get_model, get_models, db_add_image_space_from_crawl,
+                     db_process_exif, get_image_space, db_add_model)
 
 from .rest_api import api
 
