--- conflicted
+++ resolved
@@ -36,12 +36,10 @@
 from .forms import CrawlForm, MonitorDataForm, PlotForm, ContactForm, \
                     DashboardForm, ProjectForm, DataModelForm
 from .mail import send_email
-<<<<<<< HEAD
-from .config import ADMINS, DEFAULT_MAIL_SENDER, BASEDIR, SEED_FILES
-=======
-from .config import ADMINS, DEFAULT_MAIL_SENDER, CRAWLER_PATH, BASEDIR, SEED_FILES, \
+
+from .config import ADMINS, DEFAULT_MAIL_SENDER, BASEDIR, SEED_FILES, \
                     CONFIG_FILES, MODEL_FILES
->>>>>>> 1d89d690
+
 from .auth import requires_auth
 from .plotting import plot_builder
 from .crawls import AcheCrawl, NutchCrawl
@@ -137,39 +135,7 @@
 # Crawl
 # -----------------------------------------------------------------------------
 
-<<<<<<< HEAD
-=======
-class CrawlInstance(object):
-
-    def __init__(self, seeds_list, model_name):
-        self.seeds_list = seeds_list
-        self.model_name = model_name
-        self.proc = None
-
-    def start(self):
-        self.proc = subprocess.Popen('./run_crawler.sh {0} conf/ conf/seeds/{1} conf/models/{2}/'
-                                     .format(CRAWLER_PATH, self.seeds_list, self.model_name), shell=True)
-        #self.proc = subprocess.Popen('./count_things.sh', shell=True)
-        return self.proc.pid
-
-    def stop(self):
-        if self.proc is not None:
-            print("Killing %s" % str(self.proc.pid))
-            self.proc.kill()
-            proc2 = subprocess.Popen('./stop_crawler.sh {0}'.format((CRAWLER_PATH)), shell=True)
-
-    def status(self):
-        if self.proc is None:
-            return "No process exists"
-        elif self.proc.returncode is None: 
-            return "Running"
-        elif self.proc.returncode < 0:
-            return "Stopped (Unused)"
-        else:
-            return "An error occurred"
-
-
->>>>>>> 1d89d690
+
 @app.route('/<project_name>/add_crawl', methods=['GET', 'POST'])
 def add_crawl(project_name):
     project = get_project(project_name)
