--- conflicted
+++ resolved
@@ -29,22 +29,15 @@
 # -------------
 
 from . import app, db
-<<<<<<< HEAD
-from .models import Crawl, DataSource, Dashboard, Plot, Project, DataModel
-=======
-from .models import Crawl, DataSource, Dashboard, Plot, Project, Image
+from .models import Crawl, DataSource, Dashboard, Plot, Project, Image, \
+                    DataModel
 from .db_api import (get_project, get_crawl, get_crawls, get_dashboards,
                      get_images, get_image, get_matches)
->>>>>>> 7c439b34
 from .forms import CrawlForm, MonitorDataForm, PlotForm, ContactForm, \
                     DashboardForm, ProjectForm, DataModelForm
 from .mail import send_email
-<<<<<<< HEAD
-from .config import ADMINS, DEFAULT_MAIL_SENDER, CRAWLER_PATH, SEED_FILES, \
+from .config import ADMINS, DEFAULT_MAIL_SENDER, CRAWLER_PATH, BASEDIR, SEED_FILES, \
                     CONFIG_FILES, MODEL_FILES
-=======
-from .config import ADMINS, DEFAULT_MAIL_SENDER, CRAWLER_PATH, BASEDIR, SEED_FILES
->>>>>>> 7c439b34
 from .auth import requires_auth
 from .plotting import plot_builder
 
@@ -184,15 +177,9 @@
                       description=form.description.data,
                       crawler=form.crawler.data,
                       project_id=project.id,
-<<<<<<< HEAD
                       data_model_id=form.data_model.data.id,
                       config = CONFIG_FILES + config_filename,
                       seeds_list = SEED_FILES + seed_filename)
-=======
-
-                      data_model=form.data_model.data,
-                      seeds_list = SEED_FILES + filename)
->>>>>>> 7c439b34
         db.session.add(crawl)
         db.session.commit()
 
